# This file is part of ts_phosim.
#
# Developed for the LSST Telescope and Site Systems.
# This product includes software developed by the LSST Project
# (https://www.lsst.org).
# See the COPYRIGHT file at the top-level directory of this distribution
# for details of code ownership.
#
# This program is free software: you can redistribute it and/or modify
# it under the terms of the GNU General Public License as published by
# the Free Software Foundation, either version 3 of the License, or
# (at your option) any later version.
#
# This program is distributed in the hope that it will be useful,
# but WITHOUT ANY WARRANTY; without even the implied warranty of
# MERCHANTABILITY or FITNESS FOR A PARTICULAR PURPOSE.  See the
# GNU General Public License for more details.
#
# You should have received a copy of the GNU General Public License
# along with this program.  If not, see <https://www.gnu.org/licenses/>.

import numpy as np

from lsst.obs.lsstSim import LsstSimMapper
from lsst.sims.utils import ObservationMetaData
from lsst.sims.coordUtils.CameraUtils import raDecFromPixelCoords

from lsst.sims.coordUtils import raDecFromPixelCoordsLSST

from lsst.ts.wep.SourceProcessor import SourceProcessor
from lsst.ts.wep.Utility import expandDetectorName


class SkySim(object):
    def __init__(self):
        """Initialization of sky simulator class."""

        # Star ID
        self.starId = np.array([], dtype=int)

        # Star RA
        self.ra = np.array([])

        # Star Decl
        self.decl = np.array([])

        # Star magnitude
        self.mag = np.array([])

        # DM camera object contains the information to do the coordinate
        # transformation
        self._camera = LsstSimMapper().camera

        # SIMS observation metadata object
        self._obs = ObservationMetaData()

        # Source processor in ts_wep
        self._sourProc = SourceProcessor()

    def getStarId(self):
        """Get the star Id.

        Returns
        -------
        numpy.ndarray[int]
            Star Id.
        """

        return self.starId

    def getRaDecInDeg(self):
        """Get the star ra, decl in degree.

        RA: Right ascension.
        Decl: Declination.

        Returns
        -------
        numpy.ndarray
            Star ra.
        numpy.ndarray
            Star decl.
        """

        return self.ra, self.decl

    def getStarMag(self):
        """Get the star magnitude.

        Returns
        -------
        numpy.ndarray
            Star magnitude.
        """

        return self.mag

    def setCamera(self, camera):
        """Set the camera object.

        Parameters
        ----------
        camera : Camera
            A collection of Detectors that also supports coordinate
            transformation
        """

        self._camera = camera

    def setObservationMetaData(self, ra, decl, rotSkyPos, mjd):
        """Set the observation meta data.

        Parameters
        ----------
        ra : float
            Pointing ra in degree.
        decl : float
            Pointing decl in degree.
        rotSkyPos : float
            The orientation of the telescope in degrees.
        mjd : float
            Camera MJD.
        """

        self._obs = ObservationMetaData(
            pointingRA=ra, pointingDec=decl, rotSkyPos=rotSkyPos, mjd=mjd
        )

    def addStarByRaDecInDeg(self, starId, raInDeg, declInDeg, mag):
        """Add the star information by (ra, dec) in degrees.

        Parameters
        ----------
        starId : int, list[int], or numpy.ndarray[int]
            Star Id.
        raInDeg : float, list, or numpy.ndarray
            Star ra in degree.
        declInDeg : float, list, or numpy.ndarray
            Star decl in degree.
        mag : float, list, or numpy.ndarray
            Star magnitude.
        """

        # Check the inputs are list or not, and change the type if necessary
        starIdList = self._changeToListIfNecessary(starId)
        raInDegList = self._changeToListIfNecessary(raInDeg)
        declInDegList = self._changeToListIfNecessary(declInDeg)
        magList = self._changeToListIfNecessary(mag)

        # Add the stars
        for ii in range(len(starIdList)):
            intStarId = int(starIdList[ii])
            if self._isUniqStarId(intStarId):
                self.starId = np.append(self.starId, intStarId)
                self.ra = np.append(self.ra, raInDegList[ii])
                self.decl = np.append(self.decl, declInDegList[ii])
                self.mag = np.append(self.mag, magList[ii])

    def _changeToListIfNecessary(self, variable):
        """Change the data type to list.

        Parameters
        ----------
        variable : int, float, list, or numpy.ndarray
            Variable.

        Returns
        -------
        list
            Variable as the list.
        """

        if isinstance(variable, (int, float)):
            return [variable]
        else:
            return variable

    def _isUniqStarId(self, starId):
        """Check the star ID is unique or not.

        Parameters
        ----------
        starId : int
            Star Id.

        Returns
        -------
        bool
            True if the unique Id.
        """

        if starId in self.starId:
            isUnique = False
            print("StarId=%d is not unique." % starId)
        else:
            isUnique = True

        return isUnique

    def resetSky(self):
        """Reset the sky information and delete all existed stars."""

        self.__init__()

    def setStarRaDecInDeg(self, starId, raInDeg, declInDeg, mag):
        """Set the star information by (ra, dec) in degrees.

        Parameters
        ----------
        starId : int, list[int], or numpy.ndarray[int]
            Star Id.
        raInDeg : float, list, or numpy.ndarray
            Star ra in degree.
        declInDeg : float, list, or numpy.ndarray
            Star decl in degree.
        mag : float, list, or numpy.ndarray
            Star magnitude.
        """

        self.resetSky()
        self.addStarByRaDecInDeg(starId, raInDeg, declInDeg, mag)

    def addStarByFile(self, readFilePath, skiprows=0):
        """Add the star data by reading the file.

        Parameters
        ----------
        readFilePath : str
            Star data file path.
        skiprows : int, optional
            Skip the first "skiprows" lines. (the default is 0.)
        """

        data = np.loadtxt(readFilePath, skiprows=skiprows)

        # Only consider the non-empty data
        if len(data) != 0:

            # Change to 2D array if the input is 1D array
            if data.ndim == 1:
                data = np.expand_dims(data, axis=0)

            for star in data:
                self.addStarByRaDecInDeg(star[0], star[1], star[2], star[3])

    def exportSkyToFile(self, outputFilePath):
        """Export the star information into the file.

        Parameters
        ----------
        outputFilePath : str
            Output file path.
        """

        # Add the header (star ID, ra, decl, magnitude)
        content = "# Id\t Ra\t\t Decl\t\t Mag\n"

        # Add the star information
        for ii in range(len(self.starId)):
            content += "%d\t %3.6f\t %3.6f\t %3.6f\n" % (
                self.starId[ii],
                self.ra[ii],
                self.decl[ii],
                self.mag[ii],
            )

        # Write into file
        fid = open(outputFilePath, "w")
        fid.write(content)
        fid.close()

    def addStarByChipPos(
        self,
        sensorName,
        starId,
        xInpixelInCam,
        yInPixelInCam,
        starMag,
        epoch=2000.0,
        includeDistortion=True,
    ):
        """Add the star based on the chip position.

        Parameters
        ----------
        sensorName : str
            Abbreviated sensor name (e.g. "R22_S11").
        starId : int
            Star Id.
        xInpixelInCam : float
            Pixel position x on camera coordinate.
        yInPixelInCam : float
            Pixel position y on camera coordinate.
        starMag : float
            Star magnitude.
        epoch : float, optional
            Epoch is the mean epoch in years of the celestial coordinate
            system. (the default is 2000.0.)
        includeDistortion : bool, optional
            If True (default), then this method will expect the true pixel
            coordinates with optical distortion included.  If False, this
            method will expect TAN_PIXEL coordinates, which are the pixel
            coordinates with estimated optical distortion removed.  See
            the documentation in afw.cameraGeom for more details. (the
            default is True.)
        """

        # Get the sky position in (ra, decl)
        raInDeg, declInDeg = self._getSkyPosByChipPos(
            sensorName,
            xInpixelInCam,
            yInPixelInCam,
            epoch=epoch,
            includeDistortion=includeDistortion,
        )

        # Add the star
        self.addStarByRaDecInDeg(starId, raInDeg, declInDeg, starMag)

    def _getSkyPosByChipPos(
        self,
        sensorName,
        xInpixelInCam,
        yInPixelInCam,
        epoch=2000.0,
        includeDistortion=True,
    ):
        """Get the sky position in (ra, dec) based on the chip pixel positions.

        Parameters
        ----------
        sensorName : str
            Abbreviated sensor name (e.g. "R22_S11").
        xInpixelInCam : float
            Pixel position x on camera coordinate.
        yInPixelInCam : float
            Pixel position y on camera coordinate.
        epoch : float, optional
            Epoch is the mean epoch in years of the celestial coordinate
            system. (the default is 2000.0.)
        includeDistortion : bool, optional
            If True (default), then this method will expect the true pixel
            coordinates with optical distortion included.  If False, this
            method will expect TAN_PIXEL coordinates, which are the pixel
            coordinates with estimated optical distortion removed.  See
            the documentation in afw.cameraGeom for more details. (the
            default is True.)

        Returns
        -------
        float
            Ra in degree.
        float
            Decl in degree.
        """

        # Get the pixel positions in DM team
        self._sourProc.config(sensorName=sensorName)
        pixelDmX, pixelDmY = self._sourProc.camXY2DmXY(xInpixelInCam, yInPixelInCam)

<<<<<<< HEAD
        # Expand the sensor name
        expandedSensorName = expandDetectorName(sensorName)
        
        # distinguish between corner sensors and scientific sensors 

        # # corner sensors
        if expandedSensorName.endswith(('A','B')): 
            #print('Getting coords for corner sensors with raDecFromPixelCoordsLSST')
            raInDeg, declInDeg = raDecFromPixelCoordsLSST(
                pixelDmX, pixelDmY, expandedSensorName,
                obs_metadata=self._obs, epoch=epoch,
                includeDistortion=includeDistortion)
        # scientific sensors     
        else: 
            # Get the sky position in (ra, decl)
            raInDeg, declInDeg = raDecFromPixelCoords(
                pixelDmX, pixelDmY, expandedSensorName, camera=self._camera,
                obs_metadata=self._obs, epoch=epoch,
                includeDistortion=includeDistortion)
=======
        # Expend the sensor name
        expendedSensorName = expandDetectorName(sensorName)

        # Get the sky position in (ra, decl)
        raInDeg, declInDeg = raDecFromPixelCoords(
            pixelDmX,
            pixelDmY,
            expendedSensorName,
            camera=self._camera,
            obs_metadata=self._obs,
            epoch=epoch,
            includeDistortion=includeDistortion,
        )
>>>>>>> 5eb96fdf

        return raInDeg, declInDeg


if __name__ == "__main__":
    pass<|MERGE_RESOLUTION|>--- conflicted
+++ resolved
@@ -358,41 +358,19 @@
         self._sourProc.config(sensorName=sensorName)
         pixelDmX, pixelDmY = self._sourProc.camXY2DmXY(xInpixelInCam, yInPixelInCam)
 
-<<<<<<< HEAD
         # Expand the sensor name
         expandedSensorName = expandDetectorName(sensorName)
-        
-        # distinguish between corner sensors and scientific sensors 
-
-        # # corner sensors
-        if expandedSensorName.endswith(('A','B')): 
-            #print('Getting coords for corner sensors with raDecFromPixelCoordsLSST')
-            raInDeg, declInDeg = raDecFromPixelCoordsLSST(
-                pixelDmX, pixelDmY, expandedSensorName,
-                obs_metadata=self._obs, epoch=epoch,
-                includeDistortion=includeDistortion)
-        # scientific sensors     
-        else: 
-            # Get the sky position in (ra, decl)
-            raInDeg, declInDeg = raDecFromPixelCoords(
-                pixelDmX, pixelDmY, expandedSensorName, camera=self._camera,
-                obs_metadata=self._obs, epoch=epoch,
-                includeDistortion=includeDistortion)
-=======
-        # Expend the sensor name
-        expendedSensorName = expandDetectorName(sensorName)
 
         # Get the sky position in (ra, decl)
         raInDeg, declInDeg = raDecFromPixelCoords(
             pixelDmX,
             pixelDmY,
-            expendedSensorName,
+            expandedSensorName,
             camera=self._camera,
             obs_metadata=self._obs,
             epoch=epoch,
             includeDistortion=includeDistortion,
         )
->>>>>>> 5eb96fdf
 
         return raInDeg, declInDeg
 
